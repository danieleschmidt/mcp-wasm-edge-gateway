--- conflicted
+++ resolved
@@ -63,15 +63,9 @@
 
 # HTTP and networking
 hyper = { version = "1.6", features = ["full"] }
-<<<<<<< HEAD
 reqwest = { version = "0.12", features = ["json", "rustls-tls"], default-features = false }
-tower = { version = "0.4", features = ["full"] }
+tower = { version = "0.5", features = ["full"] }
 tower-http = { version = "0.6", features = ["cors", "trace", "compression-br", "compression-gzip"] }
-=======
-reqwest = { version = "0.11", features = ["json", "rustls-tls"], default-features = false }
-tower = { version = "0.5", features = ["full"] }
-tower-http = { version = "0.4", features = ["cors", "trace", "compression-br", "compression-gzip"] }
->>>>>>> 559b8209
 axum = { version = "0.7", features = ["ws", "macros"] }
 
 # Cryptography and security
