[package]
name = "mcp-gateway"
version.workspace = true
edition.workspace = true
rust-version.workspace = true
license.workspace = true
authors.workspace = true
repository.workspace = true
homepage.workspace = true
documentation.workspace = true
description = "Core gateway component for MCP WASM Edge Gateway"
keywords.workspace = true
categories.workspace = true

[[bin]]
name = "mcp-gateway"
path = "src/bin/main.rs"

[dependencies]
mcp-common = { path = "../mcp-common" }
mcp-router = { path = "../mcp-router" }
mcp-models = { path = "../mcp-models" }
mcp-queue = { path = "../mcp-queue" }
mcp-security = { path = "../mcp-security" }
mcp-telemetry = { path = "../mcp-telemetry" }

tokio = { workspace = true }
axum = { workspace = true, features = ["ws"] }
tower = { workspace = true }
tower-http = { workspace = true }
hyper = { workspace = true }
serde = { workspace = true }
serde_json = { workspace = true }
anyhow = { workspace = true }
thiserror = { workspace = true }
tracing = { workspace = true }
tracing-subscriber = { workspace = true }
clap = { workspace = true }
config = { workspace = true }
uuid = { workspace = true }
chrono = { workspace = true }
parking_lot = { workspace = true }
async-trait = { workspace = true }
<<<<<<< HEAD
futures = "0.3"
=======
futures-util = "0.3"
>>>>>>> 30e77044

[target.'cfg(target_arch = "wasm32")'.dependencies]
wasm-bindgen = { workspace = true, optional = true }
wasm-bindgen-futures = { workspace = true, optional = true }
js-sys = { workspace = true, optional = true }
web-sys = { workspace = true, optional = true }

[features]
default = ["native"]
native = ["tokio/rt-multi-thread", "tokio/net", "tokio/fs"]
wasm = ["wasm-bindgen", "wasm-bindgen-futures", "js-sys", "web-sys"]<|MERGE_RESOLUTION|>--- conflicted
+++ resolved
@@ -1,3 +1,4 @@
+```toml
 [package]
 name = "mcp-gateway"
 version.workspace = true
@@ -41,11 +42,7 @@
 chrono = { workspace = true }
 parking_lot = { workspace = true }
 async-trait = { workspace = true }
-<<<<<<< HEAD
-futures = "0.3"
-=======
 futures-util = "0.3"
->>>>>>> 30e77044
 
 [target.'cfg(target_arch = "wasm32")'.dependencies]
 wasm-bindgen = { workspace = true, optional = true }
@@ -56,4 +53,5 @@
 [features]
 default = ["native"]
 native = ["tokio/rt-multi-thread", "tokio/net", "tokio/fs"]
-wasm = ["wasm-bindgen", "wasm-bindgen-futures", "js-sys", "web-sys"]+wasm = ["wasm-bindgen", "wasm-bindgen-futures", "js-sys", "web-sys"]
+```