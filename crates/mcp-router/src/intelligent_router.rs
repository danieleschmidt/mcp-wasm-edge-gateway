//! Intelligent router implementation

use crate::Router;
use async_trait::async_trait;
use chrono::Timelike;
use mcp_common::config::RoutingStrategy;
use mcp_common::metrics::{ComponentHealth, HealthLevel};
use mcp_common::{Config, Error, MCPRequest, MCPResponse, Result, RoutingDecision};
use std::collections::HashMap;
use std::sync::Arc;
use tokio::sync::RwLock;
use chrono::Timelike;
use tracing::{debug, info};

/// Intelligent router that makes routing decisions based on multiple factors
pub struct IntelligentRouter {
    config: Arc<Config>,
    metrics_store: Arc<RwLock<MetricsStore>>,
    cloud_client: Option<crate::cloud_client::CloudClient>,
}

/// Store for routing metrics and decision history
#[derive(Debug, Default)]
struct MetricsStore {
    local_performance: HashMap<String, f32>, // model_id -> avg_latency_ms
    cloud_performance: HashMap<String, f32>, // endpoint -> avg_latency_ms
    resource_usage: ResourceUsage,
    request_history: Vec<RoutingDecisionRecord>,
}

#[derive(Debug, Default)]
struct ResourceUsage {
    cpu_usage_percent: f32,
    memory_usage_percent: f32,
    active_requests: u32,
}

#[derive(Debug)]
struct RoutingDecisionRecord {
    timestamp: chrono::DateTime<chrono::Utc>,
    request_complexity: f32,
    decision: RoutingDecision,
    actual_latency_ms: Option<u64>,
}

impl IntelligentRouter {
    pub async fn new(config: Arc<Config>) -> Result<Self> {
        let cloud_client = if config.router.cloud_fallback_enabled {
            Some(crate::cloud_client::CloudClient::new(config.clone()).await?)
        } else {
            None
        };

        Ok(Self {
            config,
            metrics_store: Arc::new(RwLock::new(MetricsStore::default())),
            cloud_client,
        })
    }

    /// Advanced AI-driven request complexity analysis with semantic understanding
    fn analyze_request_complexity(&self, request: &MCPRequest) -> f32 {
        let mut complexity_score = 0.0;

        // Enhanced base complexity scoring with AI method categorization
        complexity_score += match request.method.as_str() {
            "completion" => 0.8,
            "chat" => 0.75,
            "code_generation" => 0.9,     // High complexity
            "reasoning" => 0.85,          // Complex reasoning tasks
            "multimodal" => 0.95,         // Images, video, etc.
            "embedding" => 0.4,
            "summarization" => 0.6,
            "translation" => 0.65,
            "sentiment_analysis" => 0.3,
            "classification" => 0.25,
            "search" => 0.2,
            _ => 0.5,
        };

        // Advanced context analysis
        if let Some(context) = &request.context {
            // Latency sensitivity scoring
            if let Some(max_latency) = context.requirements.max_latency_ms {
                complexity_score += match max_latency {
                    0..=500 => 0.4,    // Ultra-low latency
                    501..=1000 => 0.3,  // Low latency
                    1001..=2000 => 0.2, // Medium latency
                    _ => 0.1,           // High latency tolerance
                };
            }

            // Security and privacy requirements
            if context.requirements.require_local {
                complexity_score += 0.2;
            }
            if context.requirements.pii_present.unwrap_or(false) {
                complexity_score += 0.25; // PII requires careful handling
            }
        }

        // Convert HashMap to serde_json::Map for analysis
        let params_map: serde_json::Map<String, serde_json::Value> = request.params.iter()
            .map(|(k, v)| (k.clone(), v.clone()))
            .collect();
        
        // Sophisticated parameter analysis
        complexity_score += self.analyze_parameter_complexity(&params_map);
        
        // AI-driven content complexity analysis
        complexity_score += self.analyze_content_complexity(&params_map);

        // Resource prediction based on historical patterns
        complexity_score += self.predict_resource_requirements(request);

        complexity_score.min(1.0) // Cap at 1.0
    }

    /// Analyze parameter complexity using advanced heuristics
    fn analyze_parameter_complexity(&self, params: &HashMap<String, serde_json::Value>) -> f32 {
        let mut param_complexity = 0.0;
        
        let param_count = params.len();
        param_complexity += (param_count as f32) * 0.03; // Reduced base weight

        // Advanced parameter analysis
        for (key, value) in params.iter() {
            match key.as_str() {
                "temperature" => {
                    if let Some(temp) = value.as_f64() {
                        if temp > 0.8 { param_complexity += 0.1; } // High creativity
                    }
                },
                "max_tokens" => {
                    if let Some(tokens) = value.as_u64() {
                        param_complexity += match tokens {
                            0..=100 => 0.0,
                            101..=500 => 0.05,
                            501..=2000 => 0.1,
                            2001..=8000 => 0.15,
                            _ => 0.2, // Very long outputs
                        };
                    }
                },
                "tools" | "functions" => {
                    if let Some(arr) = value.as_array() {
                        param_complexity += (arr.len() as f32) * 0.05; // Tool usage adds complexity
                    }
                },
                _ => {}
            }
        }

        param_complexity.min(0.3) // Cap parameter contribution
    }

    /// AI-driven content complexity analysis
    fn analyze_content_complexity(&self, params: &HashMap<String, serde_json::Value>) -> f32 {
        let mut content_complexity = 0.0;

        for value in params.values() {
            if let Some(text) = value.as_str() {
                // Text length analysis with diminishing returns
                let length_score = match text.len() {
                    0..=100 => 0.0,
                    101..=500 => 0.05,
                    501..=1000 => 0.1,
                    1001..=2000 => 0.15,
                    2001..=5000 => 0.2,
                    5001..=10000 => 0.25,
                    _ => 0.3,
                };
                content_complexity += length_score;

                // Advanced content analysis heuristics
                let word_count = text.split_whitespace().count();
                if word_count > 1000 {
                    content_complexity += 0.1;
                }

                // Check for complex patterns
                if text.contains("```") || text.contains("def ") || text.contains("function ") {
                    content_complexity += 0.15; // Code content
                }
                
                if text.matches('"').count() > 10 {
                    content_complexity += 0.1; // JSON or structured data
                }

                // Language complexity (basic heuristics)
                let technical_keywords = ["algorithm", "implementation", "optimization", "architecture"];
                let technical_count = technical_keywords.iter()
                    .filter(|&keyword| text.to_lowercase().contains(keyword))
                    .count();
                if technical_count > 0 {
                    content_complexity += (technical_count as f32) * 0.05;
                }
            } else if value.is_object() || value.is_array() {
                content_complexity += 0.1; // Structured data adds complexity
            }
        }

        content_complexity.min(0.4) // Cap content contribution
    }

    /// Predict resource requirements based on request patterns
    fn predict_resource_requirements(&self, request: &MCPRequest) -> f32 {
        let mut resource_score: f32 = 0.0;

        // Pattern matching for resource-intensive operations
        if request.method.contains("generation") || request.method.contains("completion") {
            resource_score += 0.1;
        }

        // Time-based complexity (some requests are more complex at certain times)
        let hour = chrono::Utc::now().hour();
        if hour >= 9 && hour <= 17 {
            resource_score += 0.05; // Business hours might have more complex requests
        }

<<<<<<< HEAD
        // Request ID pattern analysis for batch operations (convert UUID to string)
=======
        // Request ID pattern analysis for batch operations
>>>>>>> 30e77044
        let id_str = request.id.to_string();
        if id_str.contains("batch") || id_str.contains("bulk") {
            resource_score += 0.15;
        }

        resource_score.min(0.2) // Cap resource prediction contribution
    }

    /// Make routing decision based on current state and request
    async fn make_routing_decision(&self, request: &MCPRequest) -> Result<RoutingDecision> {
        let complexity = self.analyze_request_complexity(request);
        let metrics = self.metrics_store.read().await;

        debug!("Request complexity: {:.2}", complexity);

        // Check if local processing is required
        if let Some(context) = &request.context {
            if context.requirements.require_local {
                return Ok(RoutingDecision::Local {
                    model_id: "default".to_string(), // TODO: Select appropriate model
                    estimated_latency_ms: 500,
                });
            }
        }

        // Apply routing strategy
        match &self.config.router.strategy {
            RoutingStrategy::ComplexityBased => {
                if complexity > self.config.router.local_processing_threshold {
                    // High complexity - try cloud if available
                    if self.cloud_client.is_some() && !self.config.router.cloud_endpoints.is_empty()
                    {
                        Ok(RoutingDecision::Cloud {
                            endpoint: self.config.router.cloud_endpoints[0].url.clone(),
                            estimated_latency_ms: 2000,
                        })
                    } else {
                        Ok(RoutingDecision::Queue {
                            reason: "High complexity request queued for later processing"
                                .to_string(),
                            retry_after_ms: 5000,
                        })
                    }
                } else {
                    // Low complexity - process locally
                    Ok(RoutingDecision::Local {
                        model_id: "fast_model".to_string(),
                        estimated_latency_ms: 200,
                    })
                }
            },
            RoutingStrategy::ResourceAware => {
                // Consider current resource usage
                if metrics.resource_usage.cpu_usage_percent > 85.0
                    || metrics.resource_usage.memory_usage_percent > 90.0
                {
                    // High resource usage - offload to cloud or queue
                    if self.cloud_client.is_some() && !self.config.router.cloud_endpoints.is_empty()
                    {
                        Ok(RoutingDecision::Cloud {
                            endpoint: self.config.router.cloud_endpoints[0].url.clone(),
                            estimated_latency_ms: 2000,
                        })
                    } else {
                        Ok(RoutingDecision::Queue {
                            reason: "High resource usage - request queued".to_string(),
                            retry_after_ms: 10000,
                        })
                    }
                } else {
                    Ok(RoutingDecision::Local {
                        model_id: "default".to_string(),
                        estimated_latency_ms: 300,
                    })
                }
            },
            RoutingStrategy::PerformanceOptimized => {
                // Choose based on historical performance
                let local_avg_latency = metrics.local_performance.get("default").unwrap_or(&500.0);
                let cloud_avg_latency = if !self.config.router.cloud_endpoints.is_empty() {
                    metrics
                        .cloud_performance
                        .get(&self.config.router.cloud_endpoints[0].url)
                        .unwrap_or(&2000.0)
                } else {
                    &f32::MAX
                };

                if local_avg_latency < cloud_avg_latency {
                    Ok(RoutingDecision::Local {
                        model_id: "default".to_string(),
                        estimated_latency_ms: *local_avg_latency as u64,
                    })
                } else if self.cloud_client.is_some() {
                    Ok(RoutingDecision::Cloud {
                        endpoint: self.config.router.cloud_endpoints[0].url.clone(),
                        estimated_latency_ms: *cloud_avg_latency as u64,
                    })
                } else {
                    Ok(RoutingDecision::Local {
                        model_id: "default".to_string(),
                        estimated_latency_ms: *local_avg_latency as u64,
                    })
                }
            },
            RoutingStrategy::Hybrid {
                weights,
            } => {
                // Combined scoring approach
                let mut local_score = 0.0;
                let mut cloud_score = 0.0;

                // Complexity factor
                local_score += (1.0 - complexity) * weights.complexity;
                cloud_score += complexity * weights.complexity;

                // Resource factor
                let resource_pressure = (metrics.resource_usage.cpu_usage_percent
                    + metrics.resource_usage.memory_usage_percent)
                    / 200.0;
                local_score += (1.0 - resource_pressure) * weights.resource_usage;
                cloud_score += resource_pressure * weights.resource_usage;

                // Performance factor
                let local_perf =
                    1.0 / (metrics.local_performance.get("default").unwrap_or(&500.0) / 1000.0);
                let cloud_perf = if !self.config.router.cloud_endpoints.is_empty() {
                    1.0 / (metrics
                        .cloud_performance
                        .get(&self.config.router.cloud_endpoints[0].url)
                        .unwrap_or(&2000.0)
                        / 1000.0)
                } else {
                    0.0
                };

                local_score += local_perf * weights.historical_performance;
                cloud_score += cloud_perf * weights.historical_performance;

                debug!(
                    "Routing scores - Local: {:.2}, Cloud: {:.2}",
                    local_score, cloud_score
                );

                if local_score >= cloud_score {
                    Ok(RoutingDecision::Local {
                        model_id: "default".to_string(),
                        estimated_latency_ms: 400,
                    })
                } else if self.cloud_client.is_some()
                    && !self.config.router.cloud_endpoints.is_empty()
                {
                    Ok(RoutingDecision::Cloud {
                        endpoint: self.config.router.cloud_endpoints[0].url.clone(),
                        estimated_latency_ms: 1500,
                    })
                } else {
                    Ok(RoutingDecision::Local {
                        model_id: "default".to_string(),
                        estimated_latency_ms: 400,
                    })
                }
            },
        }
    }
}

#[async_trait]
impl Router for IntelligentRouter {
    async fn route(&self, request: &MCPRequest) -> Result<RoutingDecision> {
        debug!("Routing request {}", request.id);

        let decision = self.make_routing_decision(request).await?;

        // Record the decision for learning
        {
            let mut metrics = self.metrics_store.write().await;
            metrics.request_history.push(RoutingDecisionRecord {
                timestamp: chrono::Utc::now(),
                request_complexity: self.analyze_request_complexity(request),
                decision: decision.clone(),
                actual_latency_ms: None, // Will be updated later
            });

            // Keep only recent history (last 1000 decisions)
            if metrics.request_history.len() > 1000 {
                metrics.request_history.drain(0..100);
            }
        }

        info!("Routing decision: {:?}", decision);
        Ok(decision)
    }

    async fn forward_to_cloud(&self, request: &MCPRequest, endpoint: &str) -> Result<MCPResponse> {
        if let Some(client) = &self.cloud_client {
            client.forward_request(request, endpoint).await
        } else {
            Err(Error::Routing("Cloud client not available".to_string()))
        }
    }

    async fn update_metrics(&self, metrics: &mcp_common::PerformanceMetrics) -> Result<()> {
        let mut store = self.metrics_store.write().await;

        store.resource_usage.cpu_usage_percent = metrics.cpu_usage_percent;
        store.resource_usage.memory_usage_percent =
            (metrics.memory_usage_mb as f32 / self.config.platform.max_memory_mb as f32) * 100.0;

        debug!(
            "Updated router metrics: CPU {:.1}%, Memory {:.1}%",
            store.resource_usage.cpu_usage_percent, store.resource_usage.memory_usage_percent
        );

        Ok(())
    }

    async fn health_check(&self) -> Result<ComponentHealth> {
        let metrics = self.metrics_store.read().await;

        let mut health_metrics = HashMap::new();
        health_metrics.insert(
            "cpu_usage_percent".to_string(),
            metrics.resource_usage.cpu_usage_percent,
        );
        health_metrics.insert(
            "memory_usage_percent".to_string(),
            metrics.resource_usage.memory_usage_percent,
        );
        health_metrics.insert(
            "active_requests".to_string(),
            metrics.resource_usage.active_requests as f32,
        );
        health_metrics.insert(
            "decision_history_size".to_string(),
            metrics.request_history.len() as f32,
        );

        let status = if metrics.resource_usage.cpu_usage_percent > 95.0
            || metrics.resource_usage.memory_usage_percent > 95.0
        {
            HealthLevel::Critical
        } else if metrics.resource_usage.cpu_usage_percent > 85.0
            || metrics.resource_usage.memory_usage_percent > 85.0
        {
            HealthLevel::Warning
        } else {
            HealthLevel::Healthy
        };

        let message = match status {
            HealthLevel::Healthy => "Router is operating normally".to_string(),
            HealthLevel::Warning => "Router is under high load".to_string(),
            HealthLevel::Critical => "Router is critically overloaded".to_string(),
            HealthLevel::Unknown => "Router status unknown".to_string(),
        };

        Ok(ComponentHealth {
            status,
            message,
            last_check: chrono::Utc::now(),
            metrics: health_metrics,
        })
    }

    async fn shutdown(&self) -> Result<()> {
        info!("Shutting down intelligent router");

        if let Some(client) = &self.cloud_client {
            client.shutdown().await?;
        }

        Ok(())
    }
}<|MERGE_RESOLUTION|>--- conflicted
+++ resolved
@@ -1,500 +1 @@
-//! Intelligent router implementation
-
-use crate::Router;
-use async_trait::async_trait;
-use chrono::Timelike;
-use mcp_common::config::RoutingStrategy;
-use mcp_common::metrics::{ComponentHealth, HealthLevel};
-use mcp_common::{Config, Error, MCPRequest, MCPResponse, Result, RoutingDecision};
-use std::collections::HashMap;
-use std::sync::Arc;
-use tokio::sync::RwLock;
-use chrono::Timelike;
-use tracing::{debug, info};
-
-/// Intelligent router that makes routing decisions based on multiple factors
-pub struct IntelligentRouter {
-    config: Arc<Config>,
-    metrics_store: Arc<RwLock<MetricsStore>>,
-    cloud_client: Option<crate::cloud_client::CloudClient>,
-}
-
-/// Store for routing metrics and decision history
-#[derive(Debug, Default)]
-struct MetricsStore {
-    local_performance: HashMap<String, f32>, // model_id -> avg_latency_ms
-    cloud_performance: HashMap<String, f32>, // endpoint -> avg_latency_ms
-    resource_usage: ResourceUsage,
-    request_history: Vec<RoutingDecisionRecord>,
-}
-
-#[derive(Debug, Default)]
-struct ResourceUsage {
-    cpu_usage_percent: f32,
-    memory_usage_percent: f32,
-    active_requests: u32,
-}
-
-#[derive(Debug)]
-struct RoutingDecisionRecord {
-    timestamp: chrono::DateTime<chrono::Utc>,
-    request_complexity: f32,
-    decision: RoutingDecision,
-    actual_latency_ms: Option<u64>,
-}
-
-impl IntelligentRouter {
-    pub async fn new(config: Arc<Config>) -> Result<Self> {
-        let cloud_client = if config.router.cloud_fallback_enabled {
-            Some(crate::cloud_client::CloudClient::new(config.clone()).await?)
-        } else {
-            None
-        };
-
-        Ok(Self {
-            config,
-            metrics_store: Arc::new(RwLock::new(MetricsStore::default())),
-            cloud_client,
-        })
-    }
-
-    /// Advanced AI-driven request complexity analysis with semantic understanding
-    fn analyze_request_complexity(&self, request: &MCPRequest) -> f32 {
-        let mut complexity_score = 0.0;
-
-        // Enhanced base complexity scoring with AI method categorization
-        complexity_score += match request.method.as_str() {
-            "completion" => 0.8,
-            "chat" => 0.75,
-            "code_generation" => 0.9,     // High complexity
-            "reasoning" => 0.85,          // Complex reasoning tasks
-            "multimodal" => 0.95,         // Images, video, etc.
-            "embedding" => 0.4,
-            "summarization" => 0.6,
-            "translation" => 0.65,
-            "sentiment_analysis" => 0.3,
-            "classification" => 0.25,
-            "search" => 0.2,
-            _ => 0.5,
-        };
-
-        // Advanced context analysis
-        if let Some(context) = &request.context {
-            // Latency sensitivity scoring
-            if let Some(max_latency) = context.requirements.max_latency_ms {
-                complexity_score += match max_latency {
-                    0..=500 => 0.4,    // Ultra-low latency
-                    501..=1000 => 0.3,  // Low latency
-                    1001..=2000 => 0.2, // Medium latency
-                    _ => 0.1,           // High latency tolerance
-                };
-            }
-
-            // Security and privacy requirements
-            if context.requirements.require_local {
-                complexity_score += 0.2;
-            }
-            if context.requirements.pii_present.unwrap_or(false) {
-                complexity_score += 0.25; // PII requires careful handling
-            }
-        }
-
-        // Convert HashMap to serde_json::Map for analysis
-        let params_map: serde_json::Map<String, serde_json::Value> = request.params.iter()
-            .map(|(k, v)| (k.clone(), v.clone()))
-            .collect();
-        
-        // Sophisticated parameter analysis
-        complexity_score += self.analyze_parameter_complexity(&params_map);
-        
-        // AI-driven content complexity analysis
-        complexity_score += self.analyze_content_complexity(&params_map);
-
-        // Resource prediction based on historical patterns
-        complexity_score += self.predict_resource_requirements(request);
-
-        complexity_score.min(1.0) // Cap at 1.0
-    }
-
-    /// Analyze parameter complexity using advanced heuristics
-    fn analyze_parameter_complexity(&self, params: &HashMap<String, serde_json::Value>) -> f32 {
-        let mut param_complexity = 0.0;
-        
-        let param_count = params.len();
-        param_complexity += (param_count as f32) * 0.03; // Reduced base weight
-
-        // Advanced parameter analysis
-        for (key, value) in params.iter() {
-            match key.as_str() {
-                "temperature" => {
-                    if let Some(temp) = value.as_f64() {
-                        if temp > 0.8 { param_complexity += 0.1; } // High creativity
-                    }
-                },
-                "max_tokens" => {
-                    if let Some(tokens) = value.as_u64() {
-                        param_complexity += match tokens {
-                            0..=100 => 0.0,
-                            101..=500 => 0.05,
-                            501..=2000 => 0.1,
-                            2001..=8000 => 0.15,
-                            _ => 0.2, // Very long outputs
-                        };
-                    }
-                },
-                "tools" | "functions" => {
-                    if let Some(arr) = value.as_array() {
-                        param_complexity += (arr.len() as f32) * 0.05; // Tool usage adds complexity
-                    }
-                },
-                _ => {}
-            }
-        }
-
-        param_complexity.min(0.3) // Cap parameter contribution
-    }
-
-    /// AI-driven content complexity analysis
-    fn analyze_content_complexity(&self, params: &HashMap<String, serde_json::Value>) -> f32 {
-        let mut content_complexity = 0.0;
-
-        for value in params.values() {
-            if let Some(text) = value.as_str() {
-                // Text length analysis with diminishing returns
-                let length_score = match text.len() {
-                    0..=100 => 0.0,
-                    101..=500 => 0.05,
-                    501..=1000 => 0.1,
-                    1001..=2000 => 0.15,
-                    2001..=5000 => 0.2,
-                    5001..=10000 => 0.25,
-                    _ => 0.3,
-                };
-                content_complexity += length_score;
-
-                // Advanced content analysis heuristics
-                let word_count = text.split_whitespace().count();
-                if word_count > 1000 {
-                    content_complexity += 0.1;
-                }
-
-                // Check for complex patterns
-                if text.contains("```") || text.contains("def ") || text.contains("function ") {
-                    content_complexity += 0.15; // Code content
-                }
-                
-                if text.matches('"').count() > 10 {
-                    content_complexity += 0.1; // JSON or structured data
-                }
-
-                // Language complexity (basic heuristics)
-                let technical_keywords = ["algorithm", "implementation", "optimization", "architecture"];
-                let technical_count = technical_keywords.iter()
-                    .filter(|&keyword| text.to_lowercase().contains(keyword))
-                    .count();
-                if technical_count > 0 {
-                    content_complexity += (technical_count as f32) * 0.05;
-                }
-            } else if value.is_object() || value.is_array() {
-                content_complexity += 0.1; // Structured data adds complexity
-            }
-        }
-
-        content_complexity.min(0.4) // Cap content contribution
-    }
-
-    /// Predict resource requirements based on request patterns
-    fn predict_resource_requirements(&self, request: &MCPRequest) -> f32 {
-        let mut resource_score: f32 = 0.0;
-
-        // Pattern matching for resource-intensive operations
-        if request.method.contains("generation") || request.method.contains("completion") {
-            resource_score += 0.1;
-        }
-
-        // Time-based complexity (some requests are more complex at certain times)
-        let hour = chrono::Utc::now().hour();
-        if hour >= 9 && hour <= 17 {
-            resource_score += 0.05; // Business hours might have more complex requests
-        }
-
-<<<<<<< HEAD
-        // Request ID pattern analysis for batch operations (convert UUID to string)
-=======
-        // Request ID pattern analysis for batch operations
->>>>>>> 30e77044
-        let id_str = request.id.to_string();
-        if id_str.contains("batch") || id_str.contains("bulk") {
-            resource_score += 0.15;
-        }
-
-        resource_score.min(0.2) // Cap resource prediction contribution
-    }
-
-    /// Make routing decision based on current state and request
-    async fn make_routing_decision(&self, request: &MCPRequest) -> Result<RoutingDecision> {
-        let complexity = self.analyze_request_complexity(request);
-        let metrics = self.metrics_store.read().await;
-
-        debug!("Request complexity: {:.2}", complexity);
-
-        // Check if local processing is required
-        if let Some(context) = &request.context {
-            if context.requirements.require_local {
-                return Ok(RoutingDecision::Local {
-                    model_id: "default".to_string(), // TODO: Select appropriate model
-                    estimated_latency_ms: 500,
-                });
-            }
-        }
-
-        // Apply routing strategy
-        match &self.config.router.strategy {
-            RoutingStrategy::ComplexityBased => {
-                if complexity > self.config.router.local_processing_threshold {
-                    // High complexity - try cloud if available
-                    if self.cloud_client.is_some() && !self.config.router.cloud_endpoints.is_empty()
-                    {
-                        Ok(RoutingDecision::Cloud {
-                            endpoint: self.config.router.cloud_endpoints[0].url.clone(),
-                            estimated_latency_ms: 2000,
-                        })
-                    } else {
-                        Ok(RoutingDecision::Queue {
-                            reason: "High complexity request queued for later processing"
-                                .to_string(),
-                            retry_after_ms: 5000,
-                        })
-                    }
-                } else {
-                    // Low complexity - process locally
-                    Ok(RoutingDecision::Local {
-                        model_id: "fast_model".to_string(),
-                        estimated_latency_ms: 200,
-                    })
-                }
-            },
-            RoutingStrategy::ResourceAware => {
-                // Consider current resource usage
-                if metrics.resource_usage.cpu_usage_percent > 85.0
-                    || metrics.resource_usage.memory_usage_percent > 90.0
-                {
-                    // High resource usage - offload to cloud or queue
-                    if self.cloud_client.is_some() && !self.config.router.cloud_endpoints.is_empty()
-                    {
-                        Ok(RoutingDecision::Cloud {
-                            endpoint: self.config.router.cloud_endpoints[0].url.clone(),
-                            estimated_latency_ms: 2000,
-                        })
-                    } else {
-                        Ok(RoutingDecision::Queue {
-                            reason: "High resource usage - request queued".to_string(),
-                            retry_after_ms: 10000,
-                        })
-                    }
-                } else {
-                    Ok(RoutingDecision::Local {
-                        model_id: "default".to_string(),
-                        estimated_latency_ms: 300,
-                    })
-                }
-            },
-            RoutingStrategy::PerformanceOptimized => {
-                // Choose based on historical performance
-                let local_avg_latency = metrics.local_performance.get("default").unwrap_or(&500.0);
-                let cloud_avg_latency = if !self.config.router.cloud_endpoints.is_empty() {
-                    metrics
-                        .cloud_performance
-                        .get(&self.config.router.cloud_endpoints[0].url)
-                        .unwrap_or(&2000.0)
-                } else {
-                    &f32::MAX
-                };
-
-                if local_avg_latency < cloud_avg_latency {
-                    Ok(RoutingDecision::Local {
-                        model_id: "default".to_string(),
-                        estimated_latency_ms: *local_avg_latency as u64,
-                    })
-                } else if self.cloud_client.is_some() {
-                    Ok(RoutingDecision::Cloud {
-                        endpoint: self.config.router.cloud_endpoints[0].url.clone(),
-                        estimated_latency_ms: *cloud_avg_latency as u64,
-                    })
-                } else {
-                    Ok(RoutingDecision::Local {
-                        model_id: "default".to_string(),
-                        estimated_latency_ms: *local_avg_latency as u64,
-                    })
-                }
-            },
-            RoutingStrategy::Hybrid {
-                weights,
-            } => {
-                // Combined scoring approach
-                let mut local_score = 0.0;
-                let mut cloud_score = 0.0;
-
-                // Complexity factor
-                local_score += (1.0 - complexity) * weights.complexity;
-                cloud_score += complexity * weights.complexity;
-
-                // Resource factor
-                let resource_pressure = (metrics.resource_usage.cpu_usage_percent
-                    + metrics.resource_usage.memory_usage_percent)
-                    / 200.0;
-                local_score += (1.0 - resource_pressure) * weights.resource_usage;
-                cloud_score += resource_pressure * weights.resource_usage;
-
-                // Performance factor
-                let local_perf =
-                    1.0 / (metrics.local_performance.get("default").unwrap_or(&500.0) / 1000.0);
-                let cloud_perf = if !self.config.router.cloud_endpoints.is_empty() {
-                    1.0 / (metrics
-                        .cloud_performance
-                        .get(&self.config.router.cloud_endpoints[0].url)
-                        .unwrap_or(&2000.0)
-                        / 1000.0)
-                } else {
-                    0.0
-                };
-
-                local_score += local_perf * weights.historical_performance;
-                cloud_score += cloud_perf * weights.historical_performance;
-
-                debug!(
-                    "Routing scores - Local: {:.2}, Cloud: {:.2}",
-                    local_score, cloud_score
-                );
-
-                if local_score >= cloud_score {
-                    Ok(RoutingDecision::Local {
-                        model_id: "default".to_string(),
-                        estimated_latency_ms: 400,
-                    })
-                } else if self.cloud_client.is_some()
-                    && !self.config.router.cloud_endpoints.is_empty()
-                {
-                    Ok(RoutingDecision::Cloud {
-                        endpoint: self.config.router.cloud_endpoints[0].url.clone(),
-                        estimated_latency_ms: 1500,
-                    })
-                } else {
-                    Ok(RoutingDecision::Local {
-                        model_id: "default".to_string(),
-                        estimated_latency_ms: 400,
-                    })
-                }
-            },
-        }
-    }
-}
-
-#[async_trait]
-impl Router for IntelligentRouter {
-    async fn route(&self, request: &MCPRequest) -> Result<RoutingDecision> {
-        debug!("Routing request {}", request.id);
-
-        let decision = self.make_routing_decision(request).await?;
-
-        // Record the decision for learning
-        {
-            let mut metrics = self.metrics_store.write().await;
-            metrics.request_history.push(RoutingDecisionRecord {
-                timestamp: chrono::Utc::now(),
-                request_complexity: self.analyze_request_complexity(request),
-                decision: decision.clone(),
-                actual_latency_ms: None, // Will be updated later
-            });
-
-            // Keep only recent history (last 1000 decisions)
-            if metrics.request_history.len() > 1000 {
-                metrics.request_history.drain(0..100);
-            }
-        }
-
-        info!("Routing decision: {:?}", decision);
-        Ok(decision)
-    }
-
-    async fn forward_to_cloud(&self, request: &MCPRequest, endpoint: &str) -> Result<MCPResponse> {
-        if let Some(client) = &self.cloud_client {
-            client.forward_request(request, endpoint).await
-        } else {
-            Err(Error::Routing("Cloud client not available".to_string()))
-        }
-    }
-
-    async fn update_metrics(&self, metrics: &mcp_common::PerformanceMetrics) -> Result<()> {
-        let mut store = self.metrics_store.write().await;
-
-        store.resource_usage.cpu_usage_percent = metrics.cpu_usage_percent;
-        store.resource_usage.memory_usage_percent =
-            (metrics.memory_usage_mb as f32 / self.config.platform.max_memory_mb as f32) * 100.0;
-
-        debug!(
-            "Updated router metrics: CPU {:.1}%, Memory {:.1}%",
-            store.resource_usage.cpu_usage_percent, store.resource_usage.memory_usage_percent
-        );
-
-        Ok(())
-    }
-
-    async fn health_check(&self) -> Result<ComponentHealth> {
-        let metrics = self.metrics_store.read().await;
-
-        let mut health_metrics = HashMap::new();
-        health_metrics.insert(
-            "cpu_usage_percent".to_string(),
-            metrics.resource_usage.cpu_usage_percent,
-        );
-        health_metrics.insert(
-            "memory_usage_percent".to_string(),
-            metrics.resource_usage.memory_usage_percent,
-        );
-        health_metrics.insert(
-            "active_requests".to_string(),
-            metrics.resource_usage.active_requests as f32,
-        );
-        health_metrics.insert(
-            "decision_history_size".to_string(),
-            metrics.request_history.len() as f32,
-        );
-
-        let status = if metrics.resource_usage.cpu_usage_percent > 95.0
-            || metrics.resource_usage.memory_usage_percent > 95.0
-        {
-            HealthLevel::Critical
-        } else if metrics.resource_usage.cpu_usage_percent > 85.0
-            || metrics.resource_usage.memory_usage_percent > 85.0
-        {
-            HealthLevel::Warning
-        } else {
-            HealthLevel::Healthy
-        };
-
-        let message = match status {
-            HealthLevel::Healthy => "Router is operating normally".to_string(),
-            HealthLevel::Warning => "Router is under high load".to_string(),
-            HealthLevel::Critical => "Router is critically overloaded".to_string(),
-            HealthLevel::Unknown => "Router status unknown".to_string(),
-        };
-
-        Ok(ComponentHealth {
-            status,
-            message,
-            last_check: chrono::Utc::now(),
-            metrics: health_metrics,
-        })
-    }
-
-    async fn shutdown(&self) -> Result<()> {
-        info!("Shutting down intelligent router");
-
-        if let Some(client) = &self.cloud_client {
-            client.shutdown().await?;
-        }
-
-        Ok(())
-    }
-}+Execution error